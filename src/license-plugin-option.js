--- conflicted
+++ resolved
@@ -77,6 +77,17 @@
     };
   },
 
+  array(schema) {
+    return {
+      type: 'object.type.array',
+      message: 'must be an array',
+      schema,
+      test(value) {
+        return _.isArray(value);
+      },
+    };
+  },
+
   any() {
     return {
       type: 'object.any',
@@ -88,6 +99,138 @@
 };
 
 /**
+ * Format given array of path to a human readable path.
+ *
+ * @param {Array<string|number>} paths List of paths.
+ * @return {string} The full path.
+ */
+function formatPath(paths) {
+  let str = '';
+
+  _.forEach(paths, (p) => {
+    if (_.isNumber(p)) {
+      str += `[${p}]`;
+    } else if (!str) {
+      str += p;
+    } else {
+      str += `.${p}`;
+    }
+  });
+
+  return str;
+}
+
+/**
+ * Validate value against given schema.
+ * It is assumed that `value` will not be `null` or `undefined`.
+ *
+ * @param {*} value The value being validated.
+ * @param {Array<Object>|Object} schema The validation schema.
+ * @param {Array<string|number>} path The path being validated.
+ * @returns {Array<Object>} Found errors.
+ */
+function doItemValidation(value, schema, path) {
+  const validators = _.castArray(schema);
+  const matchedValidators = _.filter(validators, (validator) => validator.test(value));
+
+  // No one matched, we can stop here and return an error with a proper message.
+  if (_.isEmpty(matchedValidators)) {
+    return [
+      {
+        path,
+        message: _.map(validators, (validator) => `"${formatPath(path)}" ${validator.message}`).join(' OR '),
+      },
+    ];
+  }
+
+  // Run "sub-validators"
+  return _.chain(matchedValidators)
+      .filter((validator) => validator.schema)
+      .map((validator) => validate(value, validator.schema, path))
+      .flatten()
+      .value();
+}
+
+/**
+ * Validate object against given schema.
+ * Note that `null` or `undefined` is allowed and do not produce an error.
+ *
+ * @param {Object} obj The object to validate.
+ * @param {Array<Object>|Object} schema The validation schema.
+ * @param {Array<string|number>} current The current path being validated.
+ * @returns {Array<Object>} Found errors.
+ */
+function validateObject(obj, schema, current) {
+  const errors = [];
+
+  _.forEach(obj, (value, k) => {
+    if (_.isNil(value)) {
+      return;
+    }
+
+    const path = [...current, k];
+
+    if (!_.has(schema, k)) {
+      errors.push({type: 'object.allowUnknown', path});
+    } else {
+      errors.push(...doItemValidation(value, schema[k], path));
+    }
+  });
+
+  return errors;
+}
+
+/*
+ * Validate element of an array.
+ *
+ * Instead of "classic" object validation, `null` and `undefined` will produce
+ * an error here.
+ *
+ * @returns {Array<Object} Found errors.
+ */
+
+/**
+ * Validate element of an array.
+ *
+ * Instead of "classic" object validation, `null` and `undefined` will produce
+ * an error here.
+ *
+ * @param {*} item The item to validate.
+ * @param {number} idx The index of item in original array.
+ * @param {Array<Object>|Object} schema The validation schema.
+ * @param {Array<string|number>} current The path being validated.
+ * @return {Array<Object>} Found errors.
+ */
+function validateArrayItem(item, idx, schema, current) {
+  const path = [...current, idx];
+
+  if (_.isUndefined(item)) {
+    return [{path, message: `"${formatPath(path)}" is undefined.`}];
+  }
+
+  if (_.isNull(item)) {
+    return [{path, message: `"${formatPath(path)}" is null.`}];
+  }
+
+  return doItemValidation(item, schema, path);
+}
+
+/**
+ * Validate all elements of given array against given schema (or array of schemas).
+ *
+ * @param {Array<*>} array Array of elements to validate.
+ * @param {Array<Object>|Object} schema The schema to use for validation.
+ * @param {string} current The path being validated.
+ * @return {Array<Object>} Found errors.
+ */
+function validateArray(array, schema, current) {
+  return _.chain(array)
+      .map((item, idx) => validateArrayItem(item, idx, schema, current))
+      .flatten()
+      .value();
+}
+
+/**
  * Validate given object against given schema.
  *
  * Note that the very first version used `@hapi/joi` but this package does not support node < 8 in its latest version.
@@ -103,44 +246,7 @@
  * @return {Array<Object>} Found errors.
  */
 function validate(obj, schema, current = []) {
-  const errors = [];
-
-  _.forEach(obj, (value, k) => {
-    if (_.isNil(value)) {
-      return;
-    }
-
-    if (!_.has(schema, k)) {
-      errors.push({
-        type: 'object.allowUnknown',
-        path: [...current, k],
-      });
-
-      return;
-    }
-
-    const validators = _.castArray(schema[k]);
-    const matchedValidators = _.filter(validators, (validator) => validator.test(value));
-    if (_.isEmpty(matchedValidators)) {
-      errors.push({
-        path: [...current, k],
-        message: _.map(validators, (validator) => `"${k}" ${validator.message}`).join(' OR '),
-      });
-
-      return;
-    }
-
-    _.forEach(matchedValidators, (validator) => {
-      if (validator.schema) {
-        const subErrors = validate(value, validator.schema, [k]);
-        if (!_.isEmpty(subErrors)) {
-          errors.push(...subErrors);
-        }
-      }
-    });
-  });
-
-  return errors;
+  return _.isArray(obj) ? validateArray(obj, schema, current) : validateObject(obj, schema, current);
 }
 
 /**
@@ -174,16 +280,10 @@
   ],
 
   thirdParty: [
-<<<<<<< HEAD
-    Joi.func(),
-    Joi.object().keys({
-      includePrivate: Joi.boolean(),
-      allow: Joi.string(),
-=======
     validators.func(),
     validators.object({
       includePrivate: validators.boolean(),
->>>>>>> 1a14e7f3
+      allow: validators.string(),
       output: [
         validators.func(),
         validators.string(),
@@ -196,18 +296,18 @@
           ],
         }),
 
-        Joi.array().items(
-            Joi.func(),
-            Joi.string(),
-            Joi.object().keys({
-              file: Joi.string(),
-              encoding: Joi.string(),
-              template: [
-                Joi.string(),
-                Joi.func(),
-              ],
-            })
-        ),
+        validators.array([
+          validators.func(),
+          validators.string(),
+          validators.object({
+            file: validators.string(),
+            encoding: validators.string(),
+            template: [
+              validators.string(),
+              validators.func(),
+            ],
+          }),
+        ]),
       ],
     }),
   ],
@@ -385,7 +485,7 @@
 
   _.forEach(errors, (e) => {
     if (e.type === 'object.allowUnknown') {
-      warn(`Unknown property: "${e.path.join('.')}", allowed options are: ${_.keys(SCHEMA).join(', ')}.`);
+      warn(`Unknown property: "${formatPath(e.path)}", allowed options are: ${_.keys(SCHEMA).join(', ')}.`);
     } else {
       messages.push(e.message);
     }
