--- conflicted
+++ resolved
@@ -56,13 +56,8 @@
     "gulp-jasmine": "4.0.0",
     "jasmine-core": "3.4.0",
     "rollup": "1.8.0",
-<<<<<<< HEAD
     "rollup-plugin-commonjs": "9.3.4",
-    "rollup-plugin-node-resolve": "4.0.1",
-=======
-    "rollup-plugin-commonjs": "9.3.3",
     "rollup-plugin-node-resolve": "4.1.0",
->>>>>>> e3615331
     "tmp": "0.1.0"
   }
 }