--- conflicted
+++ resolved
@@ -43,15 +43,9 @@
     "spdx-satisfies": "5.0.0"
   },
   "devDependencies": {
-<<<<<<< HEAD
     "@babel/core": "7.7.4",
     "@babel/preset-env": "7.7.4",
-    "eslint": "6.6.0",
-=======
-    "@babel/core": "7.7.2",
-    "@babel/preset-env": "7.7.1",
     "eslint": "6.7.0",
->>>>>>> 2298ddf7
     "eslint-config-google": "0.14.0",
     "fancy-log": "1.3.3",
     "fs-extra": "8.1.0",
