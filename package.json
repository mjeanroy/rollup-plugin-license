{
  "name": "rollup-plugin-license",
  "version": "2.5.0",
  "description": "Rollup plugin to add license banner to the final bundle and output third party licenses",
  "main": "dist/index.js",
  "types": "dist/index.d.ts",
  "typings": "dist/index.d.ts",
  "scripts": {
    "lint": "gulp lint",
    "clean": "gulp clean",
    "build": "gulp build",
    "watch": "gulp watch",
    "test": "gulp test",
    "tdd": "gulp tdd",
    "changelog": "gulp changelog",
    "release": "gulp release:minor",
    "release:patch": "gulp release:patch",
    "release:minor": "gulp release:minor",
    "release:major": "gulp release:major"
  },
  "keywords": [
    "rollup",
    "rollup-plugin"
  ],
  "author": "Mickael Jeanroy <mickael.jeanroy@gmail.com>",
  "license": "MIT",
  "homepage": "https://github.com/mjeanroy/rollup-plugin-license",
  "bugs": {
    "url": "https://github.com/mjeanroy/rollup-plugin-license/issues"
  },
  "repository": {
    "type": "git",
    "url": "https://github.com/mjeanroy/rollup-plugin-license"
  },
  "peerDependencies": {
    "rollup": "^1.0.0 || ^2.0.0"
  },
  "dependencies": {
    "commenting": "1.1.0",
    "glob": "7.1.7",
    "lodash": "4.17.21",
    "magic-string": "0.25.7",
    "mkdirp": "1.0.4",
    "moment": "2.29.1",
    "package-name-regex": "2.0.4",
    "spdx-expression-validate": "2.0.0",
    "spdx-satisfies": "5.0.1"
  },
  "devDependencies": {
<<<<<<< HEAD
    "@babel/core": "7.15.4",
    "@babel/preset-env": "7.15.6",
=======
    "@babel/core": "7.15.5",
    "@babel/preset-env": "7.15.4",
>>>>>>> bced9c0f
    "@babel/register": "7.15.3",
    "@rollup/plugin-babel": "5.3.0",
    "@rollup/plugin-commonjs": "20.0.0",
    "@rollup/plugin-node-resolve": "13.0.4",
    "@typescript-eslint/eslint-plugin": "4.30.0",
    "@typescript-eslint/parser": "4.30.0",
    "babel-plugin-add-module-exports": "1.0.4",
    "eslint": "7.32.0",
    "eslint-config-google": "0.14.0",
    "fancy-log": "1.3.3",
    "fs-extra": "10.0.0",
    "globalthis": "1.0.2",
    "gulp": "4.0.2",
    "gulp-bump": "3.2.0",
    "gulp-conventional-changelog": "2.0.35",
    "gulp-eslint": "6.0.0",
    "gulp-git": "2.10.1",
    "gulp-jasmine": "4.0.0",
    "jasmine-core": "3.9.0",
    "prettier": "2.3.2",
    "rimraf": "3.0.2",
    "rollup": "2.56.3",
    "rollup-plugin-prettier": "2.1.0",
    "rollup-plugin-strip-banner": "2.0.0",
    "tmp": "0.2.1",
    "typescript": "4.4.2"
  },
  "engines": {
    "node": ">=10.0.0"
  }
}<|MERGE_RESOLUTION|>--- conflicted
+++ resolved
@@ -47,13 +47,8 @@
     "spdx-satisfies": "5.0.1"
   },
   "devDependencies": {
-<<<<<<< HEAD
-    "@babel/core": "7.15.4",
+    "@babel/core": "7.15.5",
     "@babel/preset-env": "7.15.6",
-=======
-    "@babel/core": "7.15.5",
-    "@babel/preset-env": "7.15.4",
->>>>>>> bced9c0f
     "@babel/register": "7.15.3",
     "@rollup/plugin-babel": "5.3.0",
     "@rollup/plugin-commonjs": "20.0.0",
