{
  "name": "rollup-plugin-license",
  "version": "2.3.0",
  "description": "Rollup plugin to add license banner to the final bundle and output third party licenses",
  "main": "dist/index.js",
  "types": "dist/index.d.ts",
  "typings": "dist/index.d.ts",
  "scripts": {
    "lint": "gulp lint",
    "clean": "gulp clean",
    "build": "gulp build",
    "watch": "gulp watch",
    "test": "gulp test",
    "tdd": "gulp tdd",
    "changelog": "gulp changelog",
    "release": "gulp release:minor",
    "release:patch": "gulp release:patch",
    "release:minor": "gulp release:minor",
    "release:major": "gulp release:major"
  },
  "keywords": [
    "rollup",
    "rollup-plugin"
  ],
  "author": "Mickael Jeanroy <mickael.jeanroy@gmail.com>",
  "license": "MIT",
  "homepage": "https://github.com/mjeanroy/rollup-plugin-license",
  "bugs": {
    "url": "https://github.com/mjeanroy/rollup-plugin-license/issues"
  },
  "repository": {
    "type": "git",
    "url": "https://github.com/mjeanroy/rollup-plugin-license"
  },
  "peerDependencies": {
    "rollup": "^1.0.0 || ^2.0.0"
  },
  "dependencies": {
    "commenting": "1.1.0",
    "glob": "7.1.7",
    "lodash": "4.17.21",
    "magic-string": "0.25.7",
    "mkdirp": "1.0.4",
    "moment": "2.29.1",
    "package-name-regex": "2.0.0",
    "spdx-expression-validate": "2.0.0",
    "spdx-satisfies": "5.0.1"
  },
  "devDependencies": {
    "@babel/core": "7.14.0",
    "@babel/preset-env": "7.14.1",
    "@babel/register": "7.13.16",
    "@rollup/plugin-babel": "5.3.0",
    "@rollup/plugin-commonjs": "19.0.0",
    "@rollup/plugin-node-resolve": "13.0.0",
<<<<<<< HEAD
    "@typescript-eslint/eslint-plugin": "4.23.0",
    "@typescript-eslint/parser": "4.22.1",
=======
    "@typescript-eslint/eslint-plugin": "4.22.1",
    "@typescript-eslint/parser": "4.23.0",
>>>>>>> c77c8641
    "babel-plugin-add-module-exports": "1.0.4",
    "eslint": "7.26.0",
    "eslint-config-google": "0.14.0",
    "fancy-log": "1.3.3",
    "fs-extra": "10.0.0",
    "gulp": "4.0.2",
    "gulp-bump": "3.2.0",
    "gulp-conventional-changelog": "2.0.35",
    "gulp-eslint": "6.0.0",
    "gulp-git": "2.10.1",
    "gulp-jasmine": "4.0.0",
    "jasmine-core": "3.7.1",
    "prettier": "2.2.1",
    "rimraf": "3.0.2",
    "rollup": "2.47.0",
    "rollup-plugin-prettier": "2.1.0",
    "rollup-plugin-strip-banner": "2.0.0",
    "tmp": "0.2.1",
    "typescript": "4.2.4"
  },
  "engines": {
    "node": ">=10.0.0"
  }
}<|MERGE_RESOLUTION|>--- conflicted
+++ resolved
@@ -53,13 +53,8 @@
     "@rollup/plugin-babel": "5.3.0",
     "@rollup/plugin-commonjs": "19.0.0",
     "@rollup/plugin-node-resolve": "13.0.0",
-<<<<<<< HEAD
     "@typescript-eslint/eslint-plugin": "4.23.0",
-    "@typescript-eslint/parser": "4.22.1",
-=======
-    "@typescript-eslint/eslint-plugin": "4.22.1",
     "@typescript-eslint/parser": "4.23.0",
->>>>>>> c77c8641
     "babel-plugin-add-module-exports": "1.0.4",
     "eslint": "7.26.0",
     "eslint-config-google": "0.14.0",
