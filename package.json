{
  "name": "rollup-plugin-license",
  "version": "0.8.1",
  "description": "Rollup plugin to add license banner to the final bundle and output third party licenses",
  "main": "dist/index.js",
  "scripts": {
    "lint": "gulp lint",
    "clean": "gulp clean",
    "build": "gulp build",
    "test": "gulp test",
    "tdd": "gulp tdd",
    "changelog": "gulp changelog",
    "release": "gulp release:minor",
    "release:patch": "gulp release:patch",
    "release:minor": "gulp release:minor",
    "release:major": "gulp release:major"
  },
  "keywords": [
    "rollup",
    "rollup-plugin"
  ],
  "author": "Mickael Jeanroy <mickael.jeanroy@gmail.com>",
  "license": "MIT",
  "homepage": "https://github.com/mjeanroy/rollup-plugin-license",
  "bugs": {
    "url": "https://github.com/mjeanroy/rollup-plugin-license/issues"
  },
  "repository": {
    "type": "git",
    "url": "https://github.com/mjeanroy/rollup-plugin-license"
  },
  "peerDependencies": {
    "rollup": "< 2"
  },
  "dependencies": {
    "commenting": "1.0.5",
    "lodash": "4.17.11",
    "magic-string": "0.25.2",
    "mkdirp": "0.5.1",
    "moment": "2.24.0"
  },
  "devDependencies": {
    "@babel/core": "7.3.3",
    "@babel/preset-env": "7.3.1",
    "del": "3.0.0",
    "eslint": "5.14.1",
    "eslint-config-google": "0.12.0",
    "fancy-log": "1.3.3",
    "fs-extra": "7.0.1",
    "gulp": "4.0.0",
    "gulp-babel": "8.0.0",
    "gulp-bump": "3.1.3",
    "gulp-conventional-changelog": "2.0.10",
    "gulp-eslint": "5.0.0",
    "gulp-git": "2.9.0",
    "gulp-jasmine": "4.0.0",
    "jasmine-core": "3.3.0",
<<<<<<< HEAD
    "rollup": "1.2.3",
    "rollup-plugin-commonjs": "9.2.0",
=======
    "rollup": "1.2.2",
    "rollup-plugin-commonjs": "9.2.1",
>>>>>>> 5460a3db
    "rollup-plugin-node-resolve": "4.0.0",
    "tmp": "0.0.33"
  }
}<|MERGE_RESOLUTION|>--- conflicted
+++ resolved
@@ -55,13 +55,8 @@
     "gulp-git": "2.9.0",
     "gulp-jasmine": "4.0.0",
     "jasmine-core": "3.3.0",
-<<<<<<< HEAD
     "rollup": "1.2.3",
-    "rollup-plugin-commonjs": "9.2.0",
-=======
-    "rollup": "1.2.2",
     "rollup-plugin-commonjs": "9.2.1",
->>>>>>> 5460a3db
     "rollup-plugin-node-resolve": "4.0.0",
     "tmp": "0.0.33"
   }
